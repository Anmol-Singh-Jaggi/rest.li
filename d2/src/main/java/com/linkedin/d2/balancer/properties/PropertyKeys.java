/*
   Copyright (c) 2012 LinkedIn Corp.

   Licensed under the Apache License, Version 2.0 (the "License");
   you may not use this file except in compliance with the License.
   You may obtain a copy of the License at

       http://www.apache.org/licenses/LICENSE-2.0

   Unless required by applicable law or agreed to in writing, software
   distributed under the License is distributed on an "AS IS" BASIS,
   WITHOUT WARRANTIES OR CONDITIONS OF ANY KIND, either express or implied.
   See the License for the specific language governing permissions and
   limitations under the License.
*/

package com.linkedin.d2.balancer.properties;


import com.linkedin.r2.transport.http.client.HttpClientFactory;


/**
 * This is the centralized source for keys that are used by Properties Map.
 *
 * @author Oby Sumampouw (osumampouw@linkedin.com)
 */
public class PropertyKeys
{
  //==========================================//
  //new constants
  //used by degrader properties
  public static final String DEGRADER_PROPERTIES = "degraderProperties";
  public static final String DEGRADER_NAME = "degrader.name";
  public static final String DEGRADER_LOG_ENABLED = "degrader.logEnabled";
  public static final String DEGRADER_LATENCY_TO_USE = "degrader.latencyToUse";
  public static final String DEGRADER_OVERRIDE_DROP_DATE = "degrader.overrideDropDate";
  public static final String DEGRADER_MAX_DROP_RATE = "degrader.maxDropRate";
  public static final String DEGRADER_MAX_DROP_DURATION = "degrader.maxDropDuration";
  public static final String DEGRADER_UP_STEP = "degrader.upStep";
  public static final String DEGRADER_DOWN_STEP = "degrader.downStep";
  public static final String DEGRADER_MIN_CALL_COUNT = "degrader.minCallCount";
  public static final String DEGRADER_HIGH_LATENCY = "degrader.highLatency";
  public static final String DEGRADER_LOW_LATENCY = "degrader.lowLatency";
  public static final String DEGRADER_HIGH_ERROR_RATE = "degrader.highErrorRate";
  public static final String DEGRADER_LOW_ERROR_RATE = "degrader.lowErrorRate";
  public static final String DEGRADER_HIGH_OUTSTANDING = "degrader.highOutstanding";
  public static final String DEGRADER_LOW_OUTSTANDING = "degrader.lowOutstanding";
  public static final String DEGRADER_MIN_OUTSTANDING_COUNT = "degrader.minOutstandingCount";
  public static final String DEGRADER_OVERRIDE_MIN_CALL_COUNT = "degrader.overrideMinCallCount";

  //used by service properties
  public static final String PATH = "path";
  public static final String SERVICE_NAME = "serviceName";
  public static final String CLOCK = "clock";
  public static final String SERVICES = "services";
  public static final String TRANSPORT_CLIENT_PROPERTIES = "transportClientProperties";
  public static final String PRIORITIZED_SCHEMES = "prioritizedSchemes";
  public static final String BANNED_URIS = "bannedUri";
  public static final String DEFAULT_ROUTING = "defaultRouting";
  public static final String ALLOWED_CLIENT_OVERRIDE_KEYS = "allowedClientOverrideKeys";
  public static final String SERVICE_METADATA_PROPERTIES = "serviceMetadataProperties";

  //load balancer specific properties
  public static final String LB_STRATEGY_NAME = "loadBalancerStrategyName";
  public static final String LB_STRATEGY_LIST = "loadBalancerStrategyList";
  public static final String LB_STRATEGY_PROPERTIES = "loadBalancerStrategyProperties";

  //load balancer specific properties to replace the old ones
  public static final String HTTP_LB_HASH_METHOD = "http.loadBalancer.hashMethod";
  public static final String HTTP_LB_HASH_CONFIG = "http.loadBalancer.hashConfig";
  public static final String HTTP_LB_STRATEGY_PROPERTIES_UPDATE_INTERVAL_MS = "http.loadBalancer.updateIntervalMs";
  public static final String HTTP_LB_STRATEGY_PROPERTIES_MAX_CLUSTER_LATENCY_WITHOUT_DEGRADING = "http.loadBalancer.maxClusterLatencyWithoutDegrading";
  public static final String HTTP_LB_STRATEGY_PROPERTIES_DEFAULT_SUCCESSFUL_TRANSMISSION_WEIGHT = "http.loadBalancer.defaultSuccessfulTransmissionWeight";
  public static final String HTTP_LB_STRATEGY_PROPERTIES_POINTS_PER_WEIGHT = "http.loadBalancer.pointsPerWeight";
  public static final String HTTP_LB_LOW_WATER_MARK = "http.loadBalancer.lowWaterMark";
  public static final String HTTP_LB_HIGH_WATER_MARK = "http.loadBalancer.highWaterMark";
  public static final String HTTP_LB_INITIAL_RECOVERY_LEVEL = "http.loadBalancer.initialRecoveryLevel";
  public static final String HTTP_LB_RING_RAMP_FACTOR = "http.loadBalancer.ringRampFactor";
  public static final String HTTP_LB_GLOBAL_STEP_UP = "http.loadBalancer.globalStepUp";
  public static final String HTTP_LB_GLOBAL_STEP_DOWN = "http.loadBalancer.globalStepDown";

  //used by cluster properties
  public static final String CLUSTER_NAME = "clusterName";
  public static final String PARTITION_PROPERTIES = "partitionProperties";
  public static final String PARTITION_TYPE = "partitionType";
  public static final String KEY_RANGE_START = "keyRangeStart";
  public static final String PARTITION_SIZE = "partitionSize";
  public static final String PARTITION_COUNT = "partitionCount";
  public static final String PARTITION_KEY_REGEX = "partitionKeyRegex";
  public static final String HASH_ALGORITHM = "hashAlgorithm";
  public static final String CLUSTER_VARIANTS = "clusterVariants";
  public static final String TYPE = "type";
  public static final String CLUSTER_LIST = "clusterList";
  public static final String CLUSTER_VARIANTS_LIST = "clusterVariantsList";
  public static final String FULL_CLUSTER_LIST = "fullClusterList";

  //used by transport client creation
  public static final String HTTP_POOL_WAITER_SIZE = HttpClientFactory.HTTP_POOL_WAITER_SIZE;
  public static final String HTTP_REQUEST_TIMEOUT = HttpClientFactory.HTTP_REQUEST_TIMEOUT;
  public static final String HTTP_MAX_RESPONSE_SIZE = HttpClientFactory.HTTP_MAX_RESPONSE_SIZE;
  public static final String HTTP_POOL_SIZE = HttpClientFactory.HTTP_POOL_SIZE;
  public static final String HTTP_IDLE_TIMEOUT = HttpClientFactory.HTTP_IDLE_TIMEOUT;
  public static final String HTTP_SHUTDOWN_TIMEOUT = HttpClientFactory.HTTP_SHUTDOWN_TIMEOUT;
  public static final String HTTP_SSL_CONTEXT = HttpClientFactory.HTTP_SSL_CONTEXT;
  public static final String HTTP_SSL_PARAMS = HttpClientFactory.HTTP_SSL_PARAMS;
  public static final String HTTP_RESPONSE_COMPRESSION_OPERATIONS = HttpClientFactory.HTTP_RESPONSE_COMPRESSION_OPERATIONS;
<<<<<<< HEAD
  public static final String HTTP_POOL_STRATEGY = HttpClientFactory.HTTP_POOL_STRATEGY;
  public static final String HTTP_POOL_MIN_SIZE = HttpClientFactory.HTTP_POOL_MIN_SIZE;
=======
  public static final String HTTP_QUERY_POST_THRESHOLD = HttpClientFactory.HTTP_QUERY_POST_THRESHOLD;
>>>>>>> bba395f2

  //used for multi colo
  public static final String DEFAULT_COLO = "defaultColo";
  public static final String COLO_VARIANTS = "coloVariants";
  public static final String MASTER_COLO = "masterColo";
  public static final String MASTER_SUFFIX = "Master";
  public static final String HAS_COLO_VARIANTS = "hasColoVariants";
  // IS_MASTER_SERVICE is used internally to identify variants of a service that are master services.
  public static final String IS_MASTER_SERVICE = "isMasterService";
  // service metadata properties
  public static final String IS_DEFAULT_SERVICE = "isDefaultService";

}<|MERGE_RESOLUTION|>--- conflicted
+++ resolved
@@ -105,12 +105,9 @@
   public static final String HTTP_SSL_CONTEXT = HttpClientFactory.HTTP_SSL_CONTEXT;
   public static final String HTTP_SSL_PARAMS = HttpClientFactory.HTTP_SSL_PARAMS;
   public static final String HTTP_RESPONSE_COMPRESSION_OPERATIONS = HttpClientFactory.HTTP_RESPONSE_COMPRESSION_OPERATIONS;
-<<<<<<< HEAD
   public static final String HTTP_POOL_STRATEGY = HttpClientFactory.HTTP_POOL_STRATEGY;
   public static final String HTTP_POOL_MIN_SIZE = HttpClientFactory.HTTP_POOL_MIN_SIZE;
-=======
   public static final String HTTP_QUERY_POST_THRESHOLD = HttpClientFactory.HTTP_QUERY_POST_THRESHOLD;
->>>>>>> bba395f2
 
   //used for multi colo
   public static final String DEFAULT_COLO = "defaultColo";
